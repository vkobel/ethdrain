--- conflicted
+++ resolved
@@ -1,18 +1,13 @@
-# python
+#!/usr/bin/python3
 import sys
 import asyncio
 import json
 import datetime
-<<<<<<< HEAD
-import argparse
-=======
 import logging
 import multiprocessing as mp
-
->>>>>>> de727492
+import argparse
 import aiohttp
 
-from multiprocessing import Pool
 from elasticsearch import Elasticsearch
 from elasticsearch import helpers
 
@@ -24,15 +19,10 @@
 
 # Elasticsearch maximum number of connections
 ES_MAXSIZE = 10
-<<<<<<< HEAD
 # Elasticsearch default url
 ES_URL = "http://localhost:9200"
-=======
-# Elasticsearch host
-ES_HOST = "localhost"
 # Ethereum RPC endpoint
 ETH_ENDPOINT = "http://localhost:8545"
->>>>>>> de727492
 # Parallel processing semaphore size
 SEM_SIZE = 256
 # Size of chunk size in blocks
@@ -120,11 +110,7 @@
 def setup_process(block_range, es_url=ES_URL, es_maxsize=ES_MAXSIZE):
     out_actions = list()
 
-<<<<<<< HEAD
     elasticsearch = Elasticsearch([es_url], maxsize=es_maxsize)
-=======
-    elasticsearch = Elasticsearch([ES_HOST], maxsize=ES_MAXSIZE)
->>>>>>> de727492
 
     loop = asyncio.get_event_loop()
     future = asyncio.ensure_future(run(block_range, process_block, out_actions))
@@ -133,17 +119,6 @@
     blocks = [act for act in out_actions if act["_type"] == "b"]
     txs = [act for act in out_actions if act["_type"] == "tx"]
 
-<<<<<<< HEAD
-    try:
-        helpers.bulk(elasticsearch, out_actions)
-        if len(blocks) > 0:
-            print("#{}: ({}b, {}tx)".format(
-                max([int(b["_id"]) for b in blocks]), len(blocks), len(txs)
-            ))
-    except helpers.BulkIndexError:
-        for act in blocks:
-            sys.stderr.write(str(act["_id"]) + "\n")
-=======
     if blocks or txs:
         try:
             helpers.bulk(elasticsearch, out_actions)
@@ -154,7 +129,6 @@
             print("Issue with {} blocks:\n{}\n".format(len(blocks), exception))
             for act in blocks:
                 logging.error("block: " + str(act["_id"]))
->>>>>>> de727492
 
 
 if __name__ == "__main__":
@@ -186,23 +160,14 @@
 
     esmaxsize = int(args.esmaxsize) | CHUNK_SIZE
 
-<<<<<<< HEAD
     BLOCKS_TO_PROCESS = list(range(int(args.start), int(args.end)))
     #
     CHUNKS = list(chunks(BLOCKS_TO_PROCESS, esmaxsize))
     #
     #
-    sys.stdout.write("~~Processing {} blocks split into {} chunks~~\n".format(
-        len(BLOCKS_TO_PROCESS), len(CHUNKS))
-    )
-
-    POOL = Pool(POOL_SIZE)
-    POOL.map(setup_process(BLOCKS_TO_PROCESS, esurl, esmaxsize), CHUNKS)
-=======
     print("~~Processing {} blocks split into {} chunks~~\n".format(
         len(BLOCKS_TO_PROCESS), len(CHUNKS)
     ))
 
     POOL = mp.Pool(POOL_SIZE)
-    POOL.map(setup_process, CHUNKS)
->>>>>>> de727492
+    POOL.map(setup_process, CHUNKS)